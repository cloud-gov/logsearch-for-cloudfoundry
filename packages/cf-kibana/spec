--- conflicted
+++ resolved
@@ -5,8 +5,4 @@
   - kibana-auth-plugin
 
 files:
-<<<<<<< HEAD
-  - cf-kibana/kibana-7.9.3-linux-x86_64.tar.gz
-=======
-  - cf-kibana/kibana-7.6.1-linux-x86_64.tar.gz
->>>>>>> 06dcccb8
+  - cf-kibana/kibana-7.9.3-linux-x86_64.tar.gz