<%
# ## README:
#
# This file contains mappings applied to all logs indicies (both 'app*' and 'platform*').
#
# By default all string fields are set as `keyword` (not analyzed values). Field `@message` is set as a full-text-search field.
#

require 'json'


<<<<<<< HEAD
string_default = { "type": "keyword", "index": true }.to_json
=======
keyword_default = { "type": "keyword", "index": true }.to_json
>>>>>>> 0fd508a5

full_text_with_raw_copy = {
  "type": "text",
  "index": true,
<<<<<<< HEAD
  "norms": false,
=======
  "norms": { "enabled": false },
>>>>>>> 0fd508a5
  "fields": {
    "raw": {
      "type": "keyword",
      "index": true,
      "ignore_above": 256
    }
  }
}.to_json


%>
{
  "template" : "<%= p('elasticsearch_config.index_prefix') %>*",
  "settings": <%= p('elasticsearch_config.index_settings', {}).to_json %>,
  "order": 202,
  "mappings" : {
<<<<<<< HEAD
    <%# --------------  Default type (applied to all types) %>
=======
>>>>>>> 0fd508a5
    "doc" : {
      "properties" : {

         <%# ------  common fields %>

         "tags":        <%= keyword_default %>,
         "@input":      <%= keyword_default %>,
         "@index_type": <%= keyword_default %>,
         "@type":       <%= keyword_default %>,
         "@timestamp":  { "type": "date" },
         "@message":    <%= full_text_with_raw_copy %>,
         "@level":      <%= keyword_default %>,

         "@shipper": {
           "type": "object",
           "dynamic": true,
           "properties": {
             "name":     <%= keyword_default %>,
             "priority": { "type": "long" }
           }
         },

         "@source": {
           "type": "object",
           "dynamic": true,
           "properties": {
             "deployment": <%= keyword_default %>,
             "host":       <%= keyword_default %>,
             "job":        <%= keyword_default %>,
             "job_index":  <%= keyword_default %>,
             "index":      { "type": "long" },
             "component":  <%= keyword_default %>,
             "type":       <%= keyword_default %>,
             "vm":         <%= keyword_default %>
           }
         }
      }
    }
  }
}<|MERGE_RESOLUTION|>--- conflicted
+++ resolved
@@ -9,20 +9,12 @@
 require 'json'
 
 
-<<<<<<< HEAD
-string_default = { "type": "keyword", "index": true }.to_json
-=======
 keyword_default = { "type": "keyword", "index": true }.to_json
->>>>>>> 0fd508a5
 
 full_text_with_raw_copy = {
   "type": "text",
   "index": true,
-<<<<<<< HEAD
-  "norms": false,
-=======
   "norms": { "enabled": false },
->>>>>>> 0fd508a5
   "fields": {
     "raw": {
       "type": "keyword",
@@ -39,10 +31,6 @@
   "settings": <%= p('elasticsearch_config.index_settings', {}).to_json %>,
   "order": 202,
   "mappings" : {
-<<<<<<< HEAD
-    <%# --------------  Default type (applied to all types) %>
-=======
->>>>>>> 0fd508a5
     "doc" : {
       "properties" : {
 
