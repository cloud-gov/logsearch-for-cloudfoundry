<%
# This file contains mappings specific for 'app' indicies.
#
<<<<<<< HEAD

require 'json'

string_default = { "type": "keyword", "index": true }.to_json
=======
# By default all string fields are set as `keyword` (not analyzed values).
#

require 'json'

keyword_default = { "type": "keyword", "index": true }.to_json
>>>>>>> 0fd508a5

%>
{
  "template" : "<%= p('elasticsearch_config.app_index_prefix') %>*",
  "settings": <%= p('elasticsearch_config.app_index_settings', {}).to_json %>,
  "order": 203,
  "mappings" : {
<<<<<<< HEAD
    <%# ------------ App specific types %>
    "doc": {
=======
    "doc": {
      <%# ------------ App specific fields %>
>>>>>>> 0fd508a5
      "properties": {
        "@cf": {
          "type": "object",
          "dynamic": true,
          "properties": {
            "app":          <%= keyword_default %>,
            "app_id":       <%= keyword_default %>,
            "app_instance": { "type": "long" },
            "org":          <%= keyword_default %>,
            "org_id":       <%= keyword_default %>,
            "space":        <%= keyword_default %>,
            "space_id":     <%= keyword_default %>
          }
        },
        "LogMessage": {
          "type": "object",
          "dynamic": true,
          "properties": {
            "message_type":   <%= keyword_default %>
          }
        },
        "rtr": {
          "type": "object",
          "dynamic": true,
          "properties": {
            "response_time_ms":       { "type": "long" },
            "remote_addr":            <%= keyword_default %>,
            "x_forwarded_proto":      <%= keyword_default %>,
            "x_forwarded_for":        <%= keyword_default %>,
            "vcap_request_id":        <%= keyword_default %>,
            "body_bytes_sent":        { "type": "long" },
            "hostname":               <%= keyword_default %>,
            "timestamp":              <%= keyword_default %>,
            "request_bytes_received": { "type": "long" },
            "verb":                   <%= keyword_default %>,
            "path":                   <%= keyword_default %>,
            "http_spec":              <%= keyword_default %>,
            "referer":                <%= keyword_default %>,
            "http_user_agent":        <%= keyword_default %>,
            "status":                 { "type": "long" },
            "src": {
              "type": "object",
              "dynamic": true,
              "properties": {
                "host": <%= keyword_default %>,
                "port": { "type": "long" }
              }
            },
            "dst": {
              "type": "object",
              "dynamic": true,
              "properties": {
                "host": <%= keyword_default %>,
                "port": { "type": "long" }
              }
            },
            "app": {
              "type": "object",
              "dynamic": true,
              "properties": {
                "id": <%= keyword_default %>,
                "index": { "type": "long" }
              }
            }
          }
        },
        "geoip"  : {
          "type" : "object",
          "dynamic": true,
          "properties": {
            "location": { "type": "geo_point" },
<<<<<<< HEAD
            "timezone": <%= string_default %>
          }
        },

        "ContainerMetric": {
=======
            "timezone": <%= keyword_default %>
          }
        },
        
        "containermetric": {
>>>>>>> 0fd508a5
          "type": "object",
          "dynamic": true,
          "properties": {
            "memory_bytes_quota": { "type": "long" },
            "memory_bytes":       { "type": "long" },
            "disk_bytes_quota":   { "type": "long" },
            "disk_bytes":         { "type": "long" },
            "cpu_percentage":     { "type": "scaled_float", "scaling_factor": 100 }
          }
        },
<<<<<<< HEAD

        "ValueMetric": {
=======
        
        "valuemetric": {
>>>>>>> 0fd508a5
          "type": "object",
          "dynamic": true,
          "properties": {
            "unit":  <%= keyword_default %>,
            "name":  <%= keyword_default %>,
            "value": { "type": "long" }
          }
        },
<<<<<<< HEAD

        "CounterEvent": {
=======
        
        "counterevent": {
>>>>>>> 0fd508a5
          "type": "object",
          "dynamic": true,
          "properties": {
            "delta":  { "type": "long" },
            "name":  <%= keyword_default %>,
            "total": { "type": "long" }
          }
        },
<<<<<<< HEAD

        "Error": {
=======
        
        "error": {
>>>>>>> 0fd508a5
          "type": "object",
          "dynamic": true,
          "properties": {
            "source":  <%= keyword_default %>,
            "code": { "type": "long" }
          }
        },
<<<<<<< HEAD

        "HttpStartStop": {
=======
        
        "httpstartstop": {
>>>>>>> 0fd508a5
          "type": "object",
          "dynamic": true,
          "properties": {
            "stop_timestamp": { "type": "long" },
            "request_id":     <%= keyword_default %>,
            "peer_type":      <%= keyword_default %>,
            "method":         <%= keyword_default %>,
            "uri":            <%= keyword_default %>,
            "remote_addr":    <%= keyword_default %>,
            "user_agent":     <%= keyword_default %>,
            "status_code":    { "type": "long" },
            "content_length": { "type": "long" },
            "instance_index": { "type": "long" },
            "instance_id":    <%= keyword_default %>,
            "forwarded":      <%= keyword_default %>,
            "duration_ms":    { "type": "long" }
          }
        }
      }
    }
  }
}<|MERGE_RESOLUTION|>--- conflicted
+++ resolved
@@ -1,19 +1,12 @@
 <%
 # This file contains mappings specific for 'app' indicies.
 #
-<<<<<<< HEAD
-
-require 'json'
-
-string_default = { "type": "keyword", "index": true }.to_json
-=======
 # By default all string fields are set as `keyword` (not analyzed values).
 #
 
 require 'json'
 
 keyword_default = { "type": "keyword", "index": true }.to_json
->>>>>>> 0fd508a5
 
 %>
 {
@@ -21,13 +14,8 @@
   "settings": <%= p('elasticsearch_config.app_index_settings', {}).to_json %>,
   "order": 203,
   "mappings" : {
-<<<<<<< HEAD
-    <%# ------------ App specific types %>
-    "doc": {
-=======
     "doc": {
       <%# ------------ App specific fields %>
->>>>>>> 0fd508a5
       "properties": {
         "@cf": {
           "type": "object",
@@ -99,19 +87,11 @@
           "dynamic": true,
           "properties": {
             "location": { "type": "geo_point" },
-<<<<<<< HEAD
-            "timezone": <%= string_default %>
-          }
-        },
-
-        "ContainerMetric": {
-=======
             "timezone": <%= keyword_default %>
           }
         },
         
         "containermetric": {
->>>>>>> 0fd508a5
           "type": "object",
           "dynamic": true,
           "properties": {
@@ -122,13 +102,8 @@
             "cpu_percentage":     { "type": "scaled_float", "scaling_factor": 100 }
           }
         },
-<<<<<<< HEAD
-
-        "ValueMetric": {
-=======
         
         "valuemetric": {
->>>>>>> 0fd508a5
           "type": "object",
           "dynamic": true,
           "properties": {
@@ -137,13 +112,8 @@
             "value": { "type": "long" }
           }
         },
-<<<<<<< HEAD
-
-        "CounterEvent": {
-=======
         
         "counterevent": {
->>>>>>> 0fd508a5
           "type": "object",
           "dynamic": true,
           "properties": {
@@ -152,13 +122,8 @@
             "total": { "type": "long" }
           }
         },
-<<<<<<< HEAD
-
-        "Error": {
-=======
         
         "error": {
->>>>>>> 0fd508a5
           "type": "object",
           "dynamic": true,
           "properties": {
@@ -166,13 +131,8 @@
             "code": { "type": "long" }
           }
         },
-<<<<<<< HEAD
-
-        "HttpStartStop": {
-=======
         
         "httpstartstop": {
->>>>>>> 0fd508a5
           "type": "object",
           "dynamic": true,
           "properties": {
