#!/usr/bin/env python3

<%
  system_domain = nil
  if_p('cloudfoundry.system_domain') do |prop|
    system_domain = prop
  end.else do
    system_domain = link('cloud_controller').p('system_domain')
  end
%>

<% 
  login_fqdn = nil
  if_p('kibana_objects.login_fqdn') do |prop|
    login_fqdn = prop
  end.else do
    login_fqdn = [p("kibana_objects.login_host_name"), system_domain].join('.')
  end
%>

import glob
import logging
import os
import requests

logging.basicConfig(level=logging.INFO)

if __name__ == "__main__":
    session = requests.Session()

    logs = session.get('https://<%= p("kibana_objects.host_name") %>.<%= system_domain %>'<% if p("cloudfoundry.skip_ssl_validation") %>, verify=False<% end %>)
<<<<<<< HEAD
    assert logs.url == 'https://<%= p("kibana_objects.login_host_name") %>.<%= system_domain %>/login'
    assert logs.status_code == 200

    login = session.post(
        'https://<%= p("kibana_objects.login_host_name") %>.<%= system_domain %>/login.do',
=======
    assert logs.url == 'https://<%= login_fqdn %>/login'
    assert logs.status_code == 200

    login = session.post(
        'https://<%= login_fqdn  %>/login.do',
>>>>>>> 83db058a
        data={
            'username': '<%= p('cloudfoundry.user') %>',
            'password': '<%= p('cloudfoundry.password') %>',
            'X-Uaa-Csrf': logs.cookies['X-Uaa-Csrf'],
        },
    )
    assert login.url == 'https://<%= p("kibana_objects.host_name") %>.<%= system_domain %>/app/kibana'
    assert login.status_code == 200

    for filename in glob.iglob('/var/vcap/jobs/upload-kibana-objects/kibana-objects/**/*.json', recursive=True):
        headers = {'content-type': 'application/json', 'kbn-xsrf': 'true'}
        r = session.post(
                'https://<%= p("kibana_objects.host_name") %>.<%= system_domain %>/api/saved_objects/{}/{}'.format(os.path.basename(os.path.dirname(filename)), os.path.basename(os.path.splitext(filename)[0])),
                data=open(filename, 'rb'),
                headers=headers
        )
        if r.status_code == 409:
            put = session.put(
                    'https://<%= p("kibana_objects.host_name") %>.<%= system_domain %>/api/saved_objects/{}/{}'.format(os.path.basename(os.path.dirname(filename)), os.path.basename(os.path.splitext(filename)[0])),
                    data=open(filename, 'rb'),
                    headers=headers
            )
            if put.status_code == 200:
                logging.info('Object %s Uploaded Successfully', filename)
            else:
                logging.info('Object %s Failed to Upload', filename)
        elif r.status_code == 200:
            logging.info('Object %s Uploaded Successfully', filename)
        else:
            logging.info('Object %s Failed to Upload', filename)

    r = session.post(
      'https://<%= p("kibana_objects.host_name") %>.<%= system_domain %>/api/kibana/settings',
      data='{"changes":{"defaultIndex":"<%= p('kibana_objects.default_index') %>"}}',
      headers=headers
    )
    if r.status_code == 200:
        logging.info('Successfully Set <%= p('kibana_objects.default_index') %> as Default Index')
    else:
        logging.info('Failed to Set <%= p('kibana_objects.default_index') %> as Default Index')
<|MERGE_RESOLUTION|>--- conflicted
+++ resolved
@@ -29,19 +29,11 @@
     session = requests.Session()
 
     logs = session.get('https://<%= p("kibana_objects.host_name") %>.<%= system_domain %>'<% if p("cloudfoundry.skip_ssl_validation") %>, verify=False<% end %>)
-<<<<<<< HEAD
-    assert logs.url == 'https://<%= p("kibana_objects.login_host_name") %>.<%= system_domain %>/login'
-    assert logs.status_code == 200
-
-    login = session.post(
-        'https://<%= p("kibana_objects.login_host_name") %>.<%= system_domain %>/login.do',
-=======
     assert logs.url == 'https://<%= login_fqdn %>/login'
     assert logs.status_code == 200
 
     login = session.post(
         'https://<%= login_fqdn  %>/login.do',
->>>>>>> 83db058a
         data={
             'username': '<%= p('cloudfoundry.user') %>',
             'password': '<%= p('cloudfoundry.password') %>',
