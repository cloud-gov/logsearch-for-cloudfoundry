--- conflicted
+++ resolved
@@ -24,13 +24,8 @@
     # store this processes pid in $PIDFILE, since the exec below doesn't daemonize
     echo $$ > $PIDFILE_syslog
 
-<<<<<<< HEAD
-    exec /var/vcap/packages/logstash/logstash/bin/logstash agent \
+    exec /var/vcap/packages/firehose-to-syslog-logstash/logstash/bin/logstash agent \
          -f ${JOB_DIR}/config/logstash.conf -w ${LOGSTASH_WORKERS} \
-=======
-    exec /var/vcap/packages/firehose-to-syslog-logstash/logstash/bin/logstash agent \
-         -f ${JOB_DIR}/config/syslog_to_redis.conf -w ${LOGSTASH_WORKERS} \
->>>>>>> c0995f1f
          >>$LOG_DIR/$JOB_NAME_syslog.stdout.log \
          2>>$LOG_DIR/$JOB_NAME_syslog.stderr.log
 
