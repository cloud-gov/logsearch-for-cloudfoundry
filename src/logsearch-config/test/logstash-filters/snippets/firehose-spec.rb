--- conflicted
+++ resolved
@@ -105,7 +105,6 @@
      describe "RTR logs get correct @level" do
          sample("@type" => "syslog", "@message" => '<6>2015-03-17T01:22:43Z jumpbox.xxxxxxx.com doppler[6375]: {"cf_app_id":"ec2d33f6-fd1c-49a5-9a90-031454d1f1ac","level":"info","message_type":"OUT","msg":"cf-env-test.xxxxxxx.com - [17/03/2015:01:21:42 +0000] \"GET / HTTP/1.1\" 401 5087 \"-\" \"Mozilla/5.0\" 10.10.0.71:45298 x_forwarded_for:\"-\" vcap_request_id:c66716aa-fef1-482f-55c3-133be3ed8de7 response_time:0.003644458 app_id:ec2d33f6-fd1c-49a5-9a90-031454d1f1ac\n","source_instance":"0","source_type":"RTR","time":"2015-03-17T01:22:43Z"}') do
            #puts subject.to_hash.to_yaml
-<<<<<<< HEAD
            insist { subject["@tags"].sort } == [ 'syslog_standard', 'firehose', "RTR" ].sort
            insist { subject['@level'] } == "WARN" 
          end
@@ -113,22 +112,13 @@
            #puts subject.to_hash.to_yaml
            insist { subject["@tags"].sort } == [ 'syslog_standard', 'firehose', "RTR" ].sort
            insist { subject['@level'] } == "ERROR" 
-=======
-           insist { subject["@tags"] } == [ 'syslog_standard', 'firehose' ]
-           insist { subject['@level'] } == "WARN"
-         end
-         sample("@type" => "syslog", "@message" => '<6>2015-03-17T01:22:43Z jumpbox.xxxxxxx.com doppler[6375]: {"cf_app_id":"ec2d33f6-fd1c-49a5-9a90-031454d1f1ac","level":"info","message_type":"OUT","msg":"cf-env-test.xxxxxxx.com - [17/03/2015:01:21:42 +0000] \"GET / HTTP/1.1\" 503 5087 \"-\" \"Mozilla/5.0\" 10.10.0.71:45298 x_forwarded_for:\"-\" vcap_request_id:c66716aa-fef1-482f-55c3-133be3ed8de7 response_time:0.003644458 app_id:ec2d33f6-fd1c-49a5-9a90-031454d1f1ac\n","source_instance":"0","source_type":"RTR","time":"2015-03-17T01:22:43Z"}') do
-           #puts subject.to_hash.to_yaml
-           insist { subject["@tags"] } == [ 'syslog_standard', 'firehose' ]
-           insist { subject['@level'] } == "ERROR"
->>>>>>> 9aee26a7
          end
      end
 
      describe "CF v222 RTR log format" do
          sample("@type" => "syslog", "@message" => '<6>2015-03-17T01:22:43Z jumpbox.xxxxxxx.com doppler[6375]: {"cf_app_id":"ec2d33f6-fd1c-49a5-9a90-031454d1f1ac","level":"info","message_type":"OUT","msg":"logs.system.pcf-1-6.stayup.io - [12/11/2015:08:06:38 +0000] \"POST /elasticsearch/_msearch?timeout=0&ignore_unavailable=true&preference=1447315596384 HTTP/1.1\" 200 773 21088 \"https://logs.system.pcf-1-6.stayup.io/app/kibana\" \"Mozilla/5.0 (Macintosh; Intel Mac OS X 10_9_5) AppleWebKit/537.36 (KHTML, like Gecko) Chrome/46.0.2490.80 Safari/537.36\" 10.0.0.196:7490 x_forwarded_for:\"188.29.165.38\" x_forwarded_proto:\"https\" vcap_request_id:d5e3f390-9cb7-4f2a-43bf-dc26478a23ef response_time:0.597601978 app_id:f5235df2-0b26-496d-a54d-defda2b9e01a\n","source_instance":"0","source_type":"RTR","time":"2015-03-17T01:22:43Z"}') do
            
-           puts subject.to_hash.to_yaml
+           #puts subject.to_hash.to_yaml
            
            insist { subject["@tags"].sort } == [ 'syslog_standard', 'firehose', "RTR" ].sort
 
