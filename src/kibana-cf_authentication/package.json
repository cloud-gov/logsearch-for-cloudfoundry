{
  "name": "authentication",
<<<<<<< HEAD
  "version": "6.3.2",
=======
  "version": "6.4.3",
>>>>>>> 0fd508a5
  "description": "Integrations Kibana into CF's OAuth 2 authentication mechanism + User page in Kibana",
  "repository": {
    "type": "git",
    "url": "https://github.com/cloudfoundry-community/logsearch-for-cloudfoundry.git"
  },
  "dependencies": {
    "bell": "5.4.0",
    "bluebird": "^2.9.30",
    "catbox": "^6.0.0",
    "catbox-redis": "^1.0.7",
    "hapi-auth-cookie": "3.1.0",
    "randomstring": "^1.1.5",
    "request": "^2.40.0",
    "uuid": "^2.0.1"
  },
  "devDependencies": {
    "grunt": "^0.4.5",
    "grunt-clean": "^0.4.0",
    "grunt-less": "^0.1.7"
  },
  "license": "Apache-2.0"
}<|MERGE_RESOLUTION|>--- conflicted
+++ resolved
@@ -1,10 +1,6 @@
 {
   "name": "authentication",
-<<<<<<< HEAD
-  "version": "6.3.2",
-=======
   "version": "6.4.3",
->>>>>>> 0fd508a5
   "description": "Integrations Kibana into CF's OAuth 2 authentication mechanism + User page in Kibana",
   "repository": {
     "type": "git",
