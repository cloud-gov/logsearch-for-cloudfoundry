const isObject = (value) => {
  return value instanceof Object && !(value instanceof Array)
}

const ensureKeys = (value, keys) => {
  let key
  while (keys.length) {
    key = keys.shift()
    if (typeof value[key] === 'undefined') {
      value[key] = {}
    }
    value = value[key]
  }
  return value
}

const filterSuggestionQuery = (payload, cached) => {
  // query for /api/kibana/suggestions/values/<index name> endpoints after kibana 7.7
  let boolFilter = payload.boolFilter || []

  boolFilter.push(
    {'bool':
      {'must': [
        { 'terms': { '@cf.space_id': cached.account.spaceIds } },
        { 'terms': { '@cf.org_id': cached.account.orgIds } }
        ]
      }
    }
  )
  payload.boolFilter = boolFilter
  return payload
}

const filterInternalQuery = (payload, cached) => {
  // query for /internal/search/es endpoints after kibana 7.7
  let bool = ensureKeys(payload, ['params', 'body', 'query', 'bool'])

  bool.must = bool.must || []
  // Note: the `must` clause may be an array or an object
  if (isObject(bool.must)) {
    bool.must = [bool.must]
  }
  bool.must.push(
    { 'terms': { '@cf.space_id': cached.account.spaceIds } },
    { 'terms': { '@cf.org_id': cached.account.orgIds } }
  )
  return payload
}

const filterQuery = (payload, cached) => {
  // query for /elasticsearch/_msearch and /elasticsearch/_search prior to Kibana 7.7
  let bool = ensureKeys(payload, ['query', 'bool'])

  bool.must = bool.must || []
  // Note: the `must` clause may be an array or an object
  if (isObject(bool.must)) {
    bool.must = [bool.must]
  }
  bool.must.push(
    { 'terms': { '@cf.space_id': cached.account.spaceIds } },
    { 'terms': { '@cf.org_id': cached.account.orgIds } }
  )
  return payload
}

const uaaPaginatorV2 = async (get, baseUrl, path, values = []) => {
  // CF API V2
  const response = await get(`${baseUrl}${path}`, { 'results-per-page': 100 })

  const data = response.resources.map(resource => ({
    guid: resource.metadata.guid,
    name: resource.entity.name,
  }))

  const updatedValues = values.concat(data)

  if (!response.next_url) return updatedValues

  return uaaPaginatorV2(get, baseUrl, response.next_url, updatedValues)
}

const uaaPaginatorV3 = async (get, url, values = []) => {
  // CF API V3
  const response = await get(url, { 'per_page': 100 })

  const data = response.resources.map(resource => ({
    guid: resource.guid,
    name: resource.name,
  }))

  const updatedValues = values.concat(data)

  if (!response.pagination.next) return updatedValues

  return uaaPaginatorV3(get, response.pagination.next.href, updatedValues)
}

module.exports = {
  ensureKeys,
  filterQuery,
  filterInternalQuery,
<<<<<<< HEAD
  uaaPaginatorV2,
  uaaPaginatorV3
=======
  filterSuggestionQuery
>>>>>>> 9f405fbe
}<|MERGE_RESOLUTION|>--- conflicted
+++ resolved
@@ -99,10 +99,7 @@
   ensureKeys,
   filterQuery,
   filterInternalQuery,
-<<<<<<< HEAD
+  filterSuggestionQuery,
   uaaPaginatorV2,
   uaaPaginatorV3
-=======
-  filterSuggestionQuery
->>>>>>> 9f405fbe
 }